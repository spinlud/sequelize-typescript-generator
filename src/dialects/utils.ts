--- conflicted
+++ resolved
@@ -1,18 +1,12 @@
-import { TransformCase, TransformFunction, TransformType, TransformCollection } from '../config/IConfig';
 import { ITableMetadata } from './Dialect';
-import {
-    camelCase,
-    constantCase,
-    pascalCase,
-    snakeCase,
-} from "change-case";
+import { TransformCase, TransformFn, TransformMap, TransformTarget } from '../config/IConfig';
+import { camelCase, constantCase, pascalCase, snakeCase } from "change-case";
 
-export type CaseTransformer = (s: string) => string;
+type CaseTransformer = (s: string) => string;
 
 export const toUpperCase = (s: string) => s.toUpperCase();
 export const toLowerCase = (s: string) => s.toLowerCase();
 
-<<<<<<< HEAD
 /**
  * Check if provided string is ASCII
  * @param {string} s
@@ -21,79 +15,84 @@
 export const isASCII = (s: string): boolean => (/^[\x00-\xFF]*$/).test(s);
 
 /**
- * Wrapper for case transformer. Returns unprocessed string for non ASCII characters
- * @param {CaseTransformer} transformer
+ * Get transformer for case
+ * @param {TransformCase} transformCase
  * @returns {CaseTransformer}
  */
-export const transformerFactory = (transformer: CaseTransformer): CaseTransformer => {
-    return function(s: string) {
-        if (!isASCII(s)) {
-            console.warn(`Unsupported case transformation for non ASCII characters:`, s);
-            return s;
+const getTransformerForCase = (transformCase: TransformCase): CaseTransformer => {
+    let transformer: CaseTransformer;
+
+    switch(transformCase) {
+        case "CAMEL":
+            transformer = camelCase;
+            break;
+        case "UPPER":
+            transformer = toUpperCase;
+            break;
+        case "LOWER":
+            transformer = toLowerCase;
+            break;
+        case "PASCAL":
+            transformer = pascalCase;
+            break;
+        case "UNDERSCORE":
+            transformer = snakeCase;
+            break;
+        case "CONST":
+            transformer = constantCase;
+            break;
+        default:
+            transformer = (s: string) => s;
+    }
+
+    return transformer;
+}
+
+/**
+ * Wrapper for case transformer. Returns unprocessed string for non ASCII characters
+ * @param {TransformCase | TransformMap} transformCase
+ * @returns {TransformFn}
+ */
+export const transformerFactory = (transformCase: TransformCase | TransformMap): TransformFn => {
+    let modelTransformer: CaseTransformer;
+    let columnTransformer: CaseTransformer;
+
+    if (typeof transformCase === 'string') {
+        const transformer = getTransformerForCase(transformCase as TransformCase);
+        modelTransformer = transformer;
+        columnTransformer = transformer;
+    }
+    else {
+        modelTransformer = getTransformerForCase(transformCase.model);
+        columnTransformer = getTransformerForCase(transformCase.column);
+    }
+
+    return function(value: string, target: TransformTarget) {
+        if (!isASCII(value)) {
+            console.warn(`Unsupported case transformation for non ASCII characters:`, value);
+            return value;
         }
 
-        return transformer(s);
+        if (target === TransformTarget.MODEL) {
+            return modelTransformer(value);
+        }
+
+        return columnTransformer(value);
     }
 };
 
 /**
- * Return transformer for the provided case
- * @param  {TransformCase} transformCase
- * @returns {function(s: string): string}
+ * Get transformer
+ * @param {TransformCase | TransformMap | TransformFn} transformCase
+ * @returns {TransformFn}
  */
-export const getTransformer = (transformCase: TransformCase): (s: string) => string => {
-    let transformer: CaseTransformer;
-=======
-const getPredicateForCase = (transformCase: TransformCase) => {
-    let predicate: (s: string) => string;
->>>>>>> 92137095
-
-    switch(transformCase) {
-        case "CAMEL":
-            predicate = camelCase;
-            break;
-        case "UPPER":
-            predicate = toUpperCase;
-            break;
-        case "LOWER":
-            predicate = toLowerCase;
-            break;
-        case "PASCAL":
-            predicate = pascalCase;
-            break;
-        case "UNDERSCORE":
-            predicate = snakeCase;
-            break;
-        case "CONST":
-            predicate = constantCase;
-            break;
-        default:
-            predicate = (s: string) => s;
+export const getTransformer = (transformCase: TransformCase | TransformMap | TransformFn): TransformFn => {
+    if (typeof transformCase === 'function') {
+        return transformCase;
     }
 
-<<<<<<< HEAD
-    return transformerFactory(transformer);
-=======
-    return predicate;
+    return transformerFactory(transformCase);
 }
-
-/**
- * Return transformer for the provided case
- * @param  {TransformCase | TransformCollection | TransformFunction} transformCase
- * @returns {function(s: string, type: TransformType): string}
- */
-export const getTransformer = (transformCase: TransformCase | TransformCollection | TransformFunction): TransformFunction => {
-    if(typeof transformCase === "function") {
-        return transformCase as TransformFunction;
-    }
-    if(typeof transformCase === "object") {
-        return (value: string, type: TransformType) => {
-            return getPredicateForCase(transformCase[type])(value);
-        }
-    }
-    return getPredicateForCase(transformCase);
->>>>>>> 92137095
-};
 
 /**
  * Transform ITableMetadata object using the provided case
@@ -103,26 +102,26 @@
  */
 export const caseTransformer = (
     tableMetadata: ITableMetadata,
-    transformCase: TransformCase | TransformCollection | TransformFunction
+    transformCase: TransformCase | TransformMap | TransformFn
 ): ITableMetadata => {
 
-    const transformer = getTransformer(transformCase);
+    const transformer: TransformFn = getTransformer(transformCase);
 
     const transformed: ITableMetadata = {
         originName: tableMetadata.originName,
-        name: transformer(tableMetadata.originName, TransformType.MODEL),
+        name: transformer(tableMetadata.originName, TransformTarget.MODEL),
         timestamps: tableMetadata.timestamps,
         columns: {},
         ...tableMetadata.associations && {
             associations: tableMetadata.associations.map(a => {
-                a.targetModel = transformer(a.targetModel, TransformType.MODEL);
+                a.targetModel = transformer(a.targetModel, TransformTarget.MODEL);
 
                 if (a.joinModel) {
-                    a.joinModel = transformer(a.joinModel, TransformType.MODEL);
+                    a.joinModel = transformer(a.joinModel, TransformTarget.MODEL);
                 }
 
                 if (a.sourceKey) {
-                    a.sourceKey = transformer(a.sourceKey, TransformType.COLUMN);
+                    a.sourceKey = transformer(a.sourceKey, TransformTarget.COLUMN);
                 }
 
                 return a;
@@ -137,15 +136,15 @@
             const { name, targetModel } = columnMetadata.foreignKey;
 
             columnMetadata.foreignKey = {
-                name: transformer(name, TransformType.COLUMN),
-                targetModel: transformer(targetModel, TransformType.MODEL),
+                name: transformer(name, TransformTarget.COLUMN),
+                targetModel: transformer(targetModel, TransformTarget.MODEL),
             }
         }
 
         transformed.columns[columnName] =  Object.assign(
             {},
             columnMetadata,
-            { name: transformer(columnMetadata.originName, TransformType.COLUMN) }
+            { name: transformer(columnMetadata.originName, TransformTarget.COLUMN) }
         );
     }
 
