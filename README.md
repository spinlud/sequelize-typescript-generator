--- conflicted
+++ resolved
@@ -138,11 +138,7 @@
                                                                         [string]
   -R, --no-strict             Disable strict typescript class declaration.
                                                                        [boolean]    
-<<<<<<< HEAD
-  -V, --no-views              Disable view generation. Available for: mysql and mariadb.
-=======
   -V, --no-views              Disable view generation. Available for: MySQL and MariaDB.
->>>>>>> 20721c65
                                                                        [boolean]                                                                      
 ```
 
